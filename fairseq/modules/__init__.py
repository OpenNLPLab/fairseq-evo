# Copyright (c) Facebook, Inc. and its affiliates.
#
# This source code is licensed under the MIT license found in the
# LICENSE file in the root directory of this source tree.
"""isort:skip_file"""

from .adaptive_input import AdaptiveInput
from .adaptive_softmax import AdaptiveSoftmax
from .base_layer import BaseLayer
from .beamable_mm import BeamableMM
from .character_token_embedder import CharacterTokenEmbedder
from .conv_tbc import ConvTBC
from .cross_entropy import cross_entropy
from .downsampled_multihead_attention import DownsampledMultiHeadAttention
from .dynamic_convolution import DynamicConv, DynamicConv1dTBC
from .dynamic_crf_layer import DynamicCRF
from .fairseq_dropout import FairseqDropout
from .fp32_group_norm import Fp32GroupNorm
from .gelu import gelu, gelu_accurate
from .grad_multiply import GradMultiply
from .gumbel_vector_quantizer import GumbelVectorQuantizer
from .kmeans_vector_quantizer import KmeansVectorQuantizer
from .layer_drop import LayerDropModuleList
from .layer_norm import Fp32LayerNorm, LayerNorm
from .learned_positional_embedding import LearnedPositionalEmbedding
from .lightweight_convolution import LightweightConv, LightweightConv1dTBC
from .linearized_convolution import LinearizedConvolution
from .multihead_attention import MultiheadAttention
from .positional_embedding import PositionalEmbedding
from .same_pad import SamePad
from .scalar_bias import ScalarBias
from .sinusoidal_positional_embedding import SinusoidalPositionalEmbedding
from .transformer_sentence_encoder_layer import TransformerSentenceEncoderLayer
from .transformer_sentence_encoder import TransformerSentenceEncoder
from .transpose_last import TransposeLast
from .unfold import unfold1d
from .transformer_layer import TransformerDecoderLayer, TransformerEncoderLayer
from .vggblock import VGGBlock


# rfa
from .multihead_rfa_attention import MultiheadRfaAttention
from .multihead_rfa_causal_attention import (
    # rfa
    MultiheadRfaCausalAttention,
    # rfa debug
    MultiheadRfaCausalAttentionDebug,
)
from .transformer_rfa_layer import (
    # rfa
    TransformerRfaEncoderLayer,
    TransformerRfaDecoderLayer,
    # rfa debug
    TransformerRfaDecoderDebugLayer,
)
# sparse
from .sparse_multihead_attention import SparseMultiheadAttention
<<<<<<< HEAD
# from .sparse_transformer_layer import SparseTransformerEncoderLayer, SparseTransformerDecoderLayer

# longformer
from .multihead_longformer_attention import LongformerSelfAttention
from .transformer_longformer_layer import (
    TransformerLongformerEncoderLayer, 
    TransformerLongformerDecoderLayer,
    )


=======
from .sparse_transformer_layer import SparseTransformerEncoderLayer, SparseTransformerDecoderLayer
>>>>>>> 76f3a580

# norm rfa
#from .multihead_rfa_causal_attention import MultiheadRfaCausalAttentionNorm
#from .transformer_rfa_layer import TransformerRfaNormDecoderLayer
# debug
#from .multihead_rfa_causal_attention import MultiheadRfaCausalAttentionDebug
#from .transformer_rfa_layer import TransformerRfaDecoderDebugLayer
# performer
# from .multihead_performer_attention import MultiheadPerformerAttention
# from .performer_layer import PerformerDecoderLayer, PerformerEncoderLayer

__all__ = [
    "AdaptiveInput",
    "AdaptiveSoftmax",
    "BaseLayer",
    "BeamableMM",
    "CharacterTokenEmbedder",
    "ConvTBC",
    "cross_entropy",
    "DownsampledMultiHeadAttention",
    "DynamicConv1dTBC",
    "DynamicConv",
    "DynamicCRF",
    "FairseqDropout",
    "Fp32GroupNorm",
    "Fp32LayerNorm",
    "gelu",
    "gelu_accurate",
    "GradMultiply",
    "GumbelVectorQuantizer",
    "KmeansVectorQuantizer",
    "LayerDropModuleList",
    "LayerNorm",
    "LearnedPositionalEmbedding",
    "LightweightConv1dTBC",
    "LightweightConv",
    "LinearizedConvolution",
    "MultiheadAttention",
    "PositionalEmbedding",
    "SamePad",
    "ScalarBias",
    "SinusoidalPositionalEmbedding",
    "TransformerSentenceEncoderLayer",
    "TransformerSentenceEncoder",
    "TransformerDecoderLayer",
    "TransformerEncoderLayer",
    "TransposeLast",
    "VGGBlock",
    "unfold1d",
    # rfa
    "MultiheadRfaCausalAttention",
    "MultiheadRfaAttention",
    "TransformerRfaEncoderLayer", 
    "TransformerRfaDecoderLayer",
    # debug
    "MultiheadRfaCausalAttentionDebug",
    "TransformerRfaDecoderDebugLayer",
    # performer
    "MultiheadPerformerAttention",
    "PerformerEncoderLayer",
    "PerformerDecoderLayer",
    # sparse attention
    "SparseMultiheadAttention",
    "SparseTransformerEncoderLayer",
    "SparseTransformerDecoderLayer"
<<<<<<< HEAD
    # longformer
    'LongformerSelfAttention',
    'TransformerLongformerEncoderLayer'
    'TransformerLongformerDecoderLayer'

=======
>>>>>>> 76f3a580
]<|MERGE_RESOLUTION|>--- conflicted
+++ resolved
@@ -55,20 +55,9 @@
 )
 # sparse
 from .sparse_multihead_attention import SparseMultiheadAttention
-<<<<<<< HEAD
-# from .sparse_transformer_layer import SparseTransformerEncoderLayer, SparseTransformerDecoderLayer
-
-# longformer
-from .multihead_longformer_attention import LongformerSelfAttention
-from .transformer_longformer_layer import (
-    TransformerLongformerEncoderLayer, 
-    TransformerLongformerDecoderLayer,
-    )
+from .sparse_transformer_layer import SparseTransformerEncoderLayer, SparseTransformerDecoderLayer
 
 
-=======
-from .sparse_transformer_layer import SparseTransformerEncoderLayer, SparseTransformerDecoderLayer
->>>>>>> 76f3a580
 
 # norm rfa
 #from .multihead_rfa_causal_attention import MultiheadRfaCausalAttentionNorm
@@ -134,12 +123,9 @@
     "SparseMultiheadAttention",
     "SparseTransformerEncoderLayer",
     "SparseTransformerDecoderLayer"
-<<<<<<< HEAD
     # longformer
     'LongformerSelfAttention',
     'TransformerLongformerEncoderLayer'
     'TransformerLongformerDecoderLayer'
 
-=======
->>>>>>> 76f3a580
 ]