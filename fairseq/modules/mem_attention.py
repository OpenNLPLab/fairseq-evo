import math
import numpy as np
from typing import Dict, Optional, Tuple

import torch
import torch.nn.functional as F
from fairseq import utils
from fairseq.incremental_decoding_utils import with_incremental_state
from fairseq.modules.fairseq_dropout import FairseqDropout
from fairseq.modules.quant_noise import quant_noise
from torch import Tensor, nn
from torch.nn import Parameter
from torch.nn import Dropout
import sys
# from fast_transformers.causal_product import causal_dot_product
# N, L, H, E, batch, length, head, dim


# memory attention
@with_incremental_state
class MemAttention(nn.Module):
    """Multi-headed attention.

    See "Attention Is All You Need" for more details.
    """

    def __init__(
        self,
        embed_dim,
        num_heads,
        kdim=None,
        vdim=None,
        dropout=0.0,
        bias=True,
        add_bias_kv=False,
        add_zero_attn=False,
        self_attention=False,
        encoder_decoder_attention=False,
        q_noise=0.0,
        qn_block_size=8,
        # add
        index=0,
        use_relu=True,
        use_elu=False,
        use_leak=False,
        use_bound=False,
        max_l=1024,
        has_out=False,
        causal=False,
        weight_type=1,
        c=1.0,
        v_act=False,
        use_dropout=False,
        p=0.5,
        use_layer_norm=False,
        qk_layer_norm=False,
        seq_dropout=False,
        seq_p=0.3,
        lambda_=0.001,
        use_gelu=False,
        mem_use_gelu=False,
        mem_use_grad=True,
        mem_use_q=True,
        mem_use_k=False,
<<<<<<< HEAD
        use_mem_proj=False,
=======
        attention_use_layer_norm=True,
        model_update_freq=1,
>>>>>>> d762566d
    ):
        # add
        self.index = index

        super().__init__()
        self.embed_dim = embed_dim
        self.kdim = kdim if kdim is not None else embed_dim
        self.vdim = vdim if vdim is not None else embed_dim
        self.qkv_same_dim = self.kdim == embed_dim and self.vdim == embed_dim

        self.num_heads = num_heads
        # self.dropout_module = FairseqDropout(
        #     dropout, module_name=self.__class__.__name__
        # )

        self.head_dim = embed_dim // num_heads
        assert (
            self.head_dim * num_heads == self.embed_dim
        ), "embed_dim must be divisible by num_heads"
        

        self.self_attention = self_attention
        self.encoder_decoder_attention = encoder_decoder_attention

        assert not self.self_attention or self.qkv_same_dim, (
            "Self-attention requires query, key and " "value to be of the same size"
        )
        
        self.k_proj = quant_noise(
            nn.Linear(self.kdim, embed_dim, bias=bias), q_noise, qn_block_size
        )
        self.q_proj = quant_noise(
            nn.Linear(embed_dim, embed_dim, bias=bias), q_noise, qn_block_size
        )

        self.attention_use_layer_norm = attention_use_layer_norm
        if self.attention_use_layer_norm:
            self.layer_norm = nn.LayerNorm(embed_dim)

        # memory
        # self.memory = quant_noise(
        #     nn.Linear(max_l, embed_dim, bias=bias), q_noise, qn_block_size
        # )
        self.mem_use_grad = mem_use_grad
        if self.mem_use_grad:
            self.memory = nn.Parameter(torch.zeros(max_l, embed_dim))
        else:
            self.register_buffer("memory", torch.zeros(max_l, embed_dim))
            self.register_buffer("old_memory", torch.zeros(max_l, embed_dim))
        self.i = 0
        self.model_update_freq = model_update_freq
            # self.memory = nn.Parameter(torch.zeros(max_l, embed_dim), requires_grad=False)
        self.lambda_ = lambda_

        # add begin

        self.use_relu = use_relu
        self.use_elu = use_elu
        self.use_leak = use_leak
        self.use_bound = use_bound
        self.bound = embed_dim ** -0.5
        self.causal = causal
        self.use_gelu = use_gelu
        self.mem_use_gelu = mem_use_gelu
        self.has_out = has_out
        self.mem_use_q = mem_use_q
        self.mem_use_k = mem_use_k
        self.use_mem_proj = use_mem_proj
        

        if self.has_out:
            self.out_proj = quant_noise(
                nn.Linear(embed_dim, embed_dim, bias=bias), q_noise, qn_block_size
            )

        print("mem attention")
        print(f"causal {self.causal}")
        print(f"use gelu {self.use_gelu}")
        print(f"mem_use_gelu {self.mem_use_gelu}")
        print(f"has_out {self.has_out}")
        print(f"mem_use_grad {self.mem_use_grad}")
        print(f"mem_use_q {self.mem_use_q}")
        print(f"mem_use_k {self.mem_use_k}")
<<<<<<< HEAD
        print(f"use_mem_proj {self.use_mem_proj}")
=======
        print(f"attention_use_layer_norm {self.attention_use_layer_norm}")
        print(f"num_heads {self.num_heads}")
        print(f"model_update_freq {self.model_update_freq}")
>>>>>>> d762566d

        self.reset_parameters()

    def prepare_for_onnx_export_(self):
        self.onnx_trace = True

    def reset_parameters(self):
        if self.qkv_same_dim:
            # Empirically observed the convergence to be much better with
            # the scaled initialization
            nn.init.xavier_uniform_(self.k_proj.weight, gain=1 / math.sqrt(2))
            nn.init.xavier_uniform_(self.q_proj.weight, gain=1 / math.sqrt(2))
        else:
            nn.init.xavier_uniform_(self.k_proj.weight)
            nn.init.xavier_uniform_(self.q_proj.weight)

        if self.has_out:
            nn.init.xavier_uniform_(self.out_proj.weight)
            if self.out_proj.bias is not None:
                nn.init.constant_(self.out_proj.bias, 0.0)

            if self.out_proj.bias is not None:
                nn.init.constant_(self.out_proj.bias, 0.0)
        # if self.bias_k is not None:
        #     nn.init.xavier_normal_(self.bias_k)

    # def get_weight(self, max_l):
    #     if (self.weight_type == 1):
    #         a = np.pi / 2
    #         index = a * torch.arange(1, max_l + 1).reshape(1, -1, 1, 1)

    #         return nn.Parameter(index, requires_grad=False)
    #     elif (self.weight_type == 2) or (self.weight_type == 3):
    #         index = torch.arange(1, max_l + 1).reshape(1, -1, 1, 1)

    #         return nn.Parameter(index, requires_grad=False)
    def fft_coef(self, k):
        return (1 - ((-1) ** k) * np.exp(-1)) / (1 + (np.pi * k) ** 2)

    def get_weight(self, max_l):
        # cosformer
        if (self.weight_type == 1):
            a = np.pi / 2
            index = a * torch.arange(1, max_l + 1).reshape(1, -1, 1)

            return nn.Parameter(index, requires_grad=False)
        elif (self.weight_type == 2) or (self.weight_type == 3) or (self.weight_type == 4):
            # 1 - x^2
            index = torch.arange(1, max_l + 1).reshape(1, -1, 1)

            return nn.Parameter(index, requires_grad=False)

    def forward(
        self,
        query,
        key: Optional[Tensor],
        value: Optional[Tensor],
        key_padding_mask: Optional[Tensor] = None,
        incremental_state: Optional[Dict[str, Dict[str, Optional[Tensor]]]] = None,
        need_weights: bool = True,
        static_kv: bool = False,
        attn_mask: Optional[Tensor] = None,
        before_softmax: bool = False,
        need_head_weights: bool = False,
    ) -> Tuple[Tensor, Optional[Tensor]]:
        """Input shape: Time x Batch x Channel

        Args:
            key_padding_mask (ByteTensor, optional): mask to exclude
                keys that are pads, of shape `(batch, src_len)`, where
                padding elements are indicated by 1s.
            need_weights (bool, optional): return the attention weights,
                averaged over heads (default: False).
            attn_mask (ByteTensor, optional): typically used to
                implement causal attention, where the mask prevents the
                attention from looking forward in time (default: None).
            before_softmax (bool, optional): return the raw attention
                weights and values before the attention softmax.
            need_head_weights (bool, optional): return the attention
                weights for each head. Implies *need_weights*. Default:
                return the average attention weights over all heads.
        """
        if need_head_weights:
            need_weights = True

        assert key is not None and value is not None

        '''
        - query: :math:`(L, N, E)` where L is the target sequence length, N is the batch size, E is
          the embedding dimension.
        - key: :math:`(S, N, E)`, where S is the source sequence length, N is the batch size, E is
          the embedding dimension.
        - value: :math:`(S, N, E)` where S is the source sequence length, N is the batch size, E is
          the embedding dimension.
        '''
        # self.cnt += 1
        # if self.cnt == 10:
        #     sys.exit(0)
        num_heads = self.num_heads
        tgt_len, bsz, embed_dim = query.size()
        src_len = key.size(0)
        eps = 1e-4
        self.i += 1

        # q *= self.scaling
        # L, N, E1
        q = self.q_proj(query)
        # S, N, E1
        k = self.k_proj(key)

        # N, L, H, E, batch, length, head, dim
        # N, L, e1
        q = q.transpose(0, 1)
        k = k.transpose(0, 1)
        head_dim = embed_dim // num_heads

        l = max(src_len, tgt_len)

        if self.use_gelu:
            q = F.gelu(q)
            k = F.gelu(k)

        # update
        # with torch.no_grad():
        #     # L, e
        #     q1 = q.mean(dim=0)
        #     # method3
        #     i1 = torch.arange(1, 1 + tgt_len).reshape(-1, 1).to(q1)
        #     # 1 * E
        #     qsum = torch.sum(q1, dim=0, keepdim=True)
        #     q_cumsum = q1.cumsum(dim=0)
        #     self.memory[:tgt_len] = (1 - self.lambda_) * (q_cumsum / i1 + (qsum - q_cumsum) / (tgt_len + 1 - i1)) + self.lambda_ * self.memory[:tgt_len]
        #     # method2 fail
        #     # index = torch.arange(1, 1 + tgt_len).reshape(-1, 1).to(q1)
        #     # self.memory[:tgt_len] = (1 - self.lambda_) * (q1.cumsum(dim=0) / index) + self.lambda_ * self.memory[:tgt_len]
            
        #     # method1 fail
        #     # self.memory[:tgt_len] = (1 - self.lambda_) * q.mean(dim=0) + self.lambda_ * self.memory[:tgt_len]
        # memory = (1 - self.lambda_) * q.mean(dim=0) + self.lambda_ * self.memory[:tgt_len]
        # with torch.no_grad():
        #     self.memory[:tgt_len] = (1 - self.lambda_) * q.mean(dim=0) + self.lambda_ * self.memory[:tgt_len]
        if self.mem_use_grad:
            if self.mem_use_q:
                if self.mem_use_gelu:
                    memory = self.lambda_ * F.gelu(self.memory).unsqueeze(0)

                    # memory = (1 - self.lambda_) * q + self.lambda_ * F.gelu(self.memory[:tgt_len].unsqueeze(0))
                else:
                    # memory = (1 - self.lambda_) * q + self.lambda_ * self.memory[:tgt_len].unsqueeze(0)
                    memory = self.lambda_ * self.memory.unsqueeze(0)
                # # b, l, e
                memory = memory.repeat(bsz, 1, 1)
                # memory[:, :tgt_len] += (1 - self.lambda_) * q
                # memory = memory[:, :src_len]

                memory[:, :tgt_len] = memory[:, :tgt_len].clone() + (1 - self.lambda_) * q
                memory = memory[:, :src_len]
            else:
                # 会oom, Qk^TK形式反传有问题
                if self.mem_use_gelu:
                    memory = (1 - self.lambda_) * k + self.lambda_ * F.gelu(self.memory[:src_len].unsqueeze(0))
                else:
                    memory = (1 - self.lambda_) * k + self.lambda_ * self.memory[:src_len].unsqueeze(0)
        else:
            with torch.no_grad():
                # if self.mem_use_gelu:
                #     memory = (1 - self.lambda_) * k + self.lambda_ * F.gelu(self.memory[:src_len].unsqueeze(0))
                # else:
                #     memory = (1 - self.lambda_) * k + self.lambda_ * self.memory[:src_len].unsqueeze(0)
                if self.mem_use_gelu:
                    memory = self.lambda_ * F.gelu(self.memory).unsqueeze(0)
                    # memory = (1 - self.lambda_) * q + self.lambda_ * F.gelu(self.memory[:tgt_len].unsqueeze(0))
                else:
                    # memory = (1 - self.lambda_) * q + self.lambda_ * self.memory[:tgt_len].unsqueeze(0)
                    memory = self.lambda_ * self.memory.unsqueeze(0)
                # # b, l, e
                memory = memory.repeat(bsz, 1, 1)
                # memory[:, :tgt_len] += (1 - self.lambda_) * q
                # memory = memory[:, :src_len].detach()
                # print(memory.shape)
                # print(q.shape)
                memory[:, :tgt_len] = memory[:, :tgt_len].clone() + (1 - self.lambda_) * q
                # 缓存old memory
                self.old_memory = memory.mean(dim=0)
                # 用于计算
                memory = memory[:, :src_len].clone().detach()

                # self.memory[:src_len] = memory.mean(dim=0)
                # self.old_memory = memory.mean(dim=0)
                # 只有整除update_freq时才更新memory
                if self.training and (self.i % self.model_update_freq == 0):
                    self.memory = self.old_memory
        # (N * h, L, d)
        q = q.transpose(0, 1).contiguous().view(-1, bsz * num_heads, head_dim).transpose(0, 1)
        # (N * h, S, d)
        k = k.transpose(0, 1).contiguous().view(-1, bsz * num_heads, head_dim).transpose(0, 1)
        memory = memory.transpose(0, 1).contiguous().view(-1, bsz * num_heads, head_dim).transpose(0, 1)


        if self.causal:
            # # (N * h, L, d) (N * h, L, d) -> (N * h, L, d, d)
            # km = torch.einsum("nld,nlm->nldm", k, memory)
            # # (N * h, L, d, d) -> (N * h, L, d, d)
            # km_cum = torch.cumsum(km, dim=1)
            # # (N * h, L, d) (N * h, L, d, d) -> (N * h, L, d)
            # output = torch.einsum("nld,nldm->nlm", q, km_cum)
            if (attn_mask == None):
                attn_mask = (torch.triu(torch.ones(tgt_len, tgt_len)) == 1).transpose(0, 1)
                attn_mask = attn_mask.float().masked_fill(attn_mask == 0, float('-inf')).to(q)
            
            weights = torch.bmm(q, k.transpose(1, 2))
            weights = weights.masked_fill(attn_mask==float("-inf"), 0)
            output = torch.bmm(weights, memory)
        else:
            # if l > head_dim:
            #     o1 = torch.matmul(k.transpose(1, 2), memory)
            #     output = torch.bmm(q, o1)
            # else:
            #     o1 = torch.matmul(q, k.transpose(1, 2))
            #     output = torch.bmm(o1, memory)

            o1 = torch.matmul(k.transpose(1, 2), memory)
            output = torch.bmm(q, o1)
        
        # --------------------------------------------------------
        # if self.causal:
        #     # to do
        #     return 0
        # else:
        #     # method1, fail
        #     # output = k + self.memory.mean(dim=0)
        #     # output = k + self.memory[:src_len]
        #     # output = k + self.memory[:src_len].unsqueeze(0)
        #     # k.sum(dim=-1): (B, L)
        #     # F.softmax(k.sum(dim=-1), dim=-1): (B, L)
        #     # output = self.memory[:src_len].unsqueeze(0) * F.softmax(k.sum(dim=-1), dim=-1).unsqueeze(-1)
        #     # output = memory[:src_len].unsqueeze(0) * F.softmax(k.sum(dim=-1), dim=-1).unsqueeze(-1)
        #     # B, e1, e2

            
        #     if self.mem_use_grad:
        #         if self.mem_use_q:
        #             if self.mem_use_gelu:
        #                 memory = self.lambda_ * F.gelu(self.memory).unsqueeze(0)

        #                 # memory = (1 - self.lambda_) * q + self.lambda_ * F.gelu(self.memory[:tgt_len].unsqueeze(0))
        #             else:
        #                 # memory = (1 - self.lambda_) * q + self.lambda_ * self.memory[:tgt_len].unsqueeze(0)
        #                 memory = self.lambda_ * self.memory.unsqueeze(0)
        #             # # b, l, e
        #             memory = memory.repeat(bsz, 1, 1)
        #             memory[:, :tgt_len] += (1 - self.lambda_) * q
        #             memory = memory[:, :src_len]
        #         else:
        #             # 会oom, Qk^TK形式反传有问题
        #             if self.mem_use_gelu:
        #                 memory = (1 - self.lambda_) * k + self.lambda_ * F.gelu(self.memory[:src_len].unsqueeze(0))
        #             else:
        #                 memory = (1 - self.lambda_) * k + self.lambda_ * self.memory[:src_len].unsqueeze(0)
        #         # (N * h, L, d)
        #         q = q.transpose(0, 1).contiguous().view(-1, bsz * num_heads, head_dim).transpose(0, 1)
        #         # (N * h, S, d)
        #         k = k.transpose(0, 1).contiguous().view(-1, bsz * num_heads, head_dim).transpose(0, 1)
        #         memory = memory.transpose(0, 1).contiguous().view(-1, bsz * num_heads, head_dim).transpose(0, 1)
        #         o1 = torch.matmul(k.transpose(1, 2), memory)
        #     else:
        #         with torch.no_grad():
        #             # if self.mem_use_gelu:
        #             #     memory = (1 - self.lambda_) * k + self.lambda_ * F.gelu(self.memory[:src_len].unsqueeze(0))
        #             # else:
        #             #     memory = (1 - self.lambda_) * k + self.lambda_ * self.memory[:src_len].unsqueeze(0)
        #             if self.mem_use_gelu:
        #                 memory = self.lambda_ * F.gelu(self.memory).unsqueeze(0)
        #                 # memory = (1 - self.lambda_) * q + self.lambda_ * F.gelu(self.memory[:tgt_len].unsqueeze(0))
        #             else:
        #                 # memory = (1 - self.lambda_) * q + self.lambda_ * self.memory[:tgt_len].unsqueeze(0)
        #                 memory = self.lambda_ * self.memory.unsqueeze(0)
        #             # # b, l, e
        #             memory = memory.repeat(bsz, 1, 1)
        #             memory[:, :tgt_len] += (1 - self.lambda_) * q
        #             memory = memory[:, :src_len]

        #             self.memory[:src_len] = memory.mean(dim=0)
        #         # (N * h, L, d)
        #         q = q.transpose(0, 1).contiguous().view(-1, bsz * num_heads, head_dim).transpose(0, 1)
        #         # (N * h, S, d)
        #         k = k.transpose(0, 1).contiguous().view(-1, bsz * num_heads, head_dim).transpose(0, 1)
        #         memory = memory.transpose(0, 1).contiguous().view(-1, bsz * num_heads, head_dim).transpose(0, 1)
        #         o1 = torch.matmul(k.transpose(1, 2), memory.detach())
        

            #     # o1 = torch.matmul(k.transpose(1, 2), memory.clone().detach())
            #     # o1 = torch.matmul(k.transpose(1, 2), memory.detach())
            # output = torch.bmm(q, o1)
            # # print(memory.requires_grad)
            # # print(o1.requires_grad)
            # # print(f"memory min: {torch.min(memory)} max: {torch.max(memory)}")
            # # print(f"memory nan: {torch.isnan(memory).int().sum()}")
            # # print(f"memory inf: {torch.isinf(memory).int().sum()}")
            # # print(f"self.memory min: {torch.min(self.memory)} max: {torch.max(self.memory)}")
            # # print(f"self.memory nan: {torch.isnan(self.memory).int().sum()}")
            # # print(f"self.memory inf: {torch.isinf(self.memory).int().sum()}")
            # # print(f"o1 min: {torch.min(o1)} max: {torch.max(o1)}")
            # # print(f"o1 nan: {torch.isnan(o1).int().sum()}")
            # # print(f"o1 inf: {torch.isinf(o1).int().sum()}")
            # # print("---------------------------------------")
            # # print("before")
            # # print(f"output min: {torch.min(output)} max: {torch.max(output)}")
            # # print(f"output nan: {torch.isnan(output).int().sum()}")
            # # print(f"output inf: {torch.isinf(output).int().sum()}")
            # # print("---------------------------------------")
            # # (N * h, L, d) -> (L, N * h, d) -> (L, N, E)
            # output = output.transpose(0, 1).contiguous().view(tgt_len, bsz, -1)
            # # B, N, e2
            # if self.attention_use_layer_norm:
            #     output = self.layer_norm(output)
            # # print(f"output min: {torch.min(output)} max: {torch.max(output)}")
            # # print(f"output nan: {torch.isnan(output).int().sum()}")
            # # print(f"output inf: {torch.isinf(output).int().sum()}")
        # --------------------------------------------------------
        # (N * h, L, d) -> (L, N * h, d) -> (L, N, E)
        output = output.transpose(0, 1).contiguous().view(tgt_len, bsz, -1)
        # B, N, e2
        if self.attention_use_layer_norm:
            output = self.layer_norm(output)

        # L, N, e1
        # output = output.transpose(0, 1)
        if self.has_out:
            output = self.out_proj(output)
        # GLU
        output = F.gelu(output)

        return output, None

    @staticmethod
    def _append_prev_key_padding_mask(
        key_padding_mask: Optional[Tensor],
        prev_key_padding_mask: Optional[Tensor],
        batch_size: int,
        src_len: int,
        static_kv: bool,
    ) -> Optional[Tensor]:
        # saved key padding masks have shape (bsz, seq_len)
        if prev_key_padding_mask is not None and static_kv:
            new_key_padding_mask = prev_key_padding_mask
        elif prev_key_padding_mask is not None and key_padding_mask is not None:
            new_key_padding_mask = torch.cat(
                [prev_key_padding_mask.float(), key_padding_mask.float()], dim=1
            )
        # During incremental decoding, as the padding token enters and
        # leaves the frame, there will be a time when prev or current
        # is None
        elif prev_key_padding_mask is not None:
            filler = torch.zeros(
                (batch_size, src_len - prev_key_padding_mask.size(1)),
                device=prev_key_padding_mask.device,
            )
            new_key_padding_mask = torch.cat(
                [prev_key_padding_mask.float(), filler.float()], dim=1
            )
        elif key_padding_mask is not None:
            filler = torch.zeros(
                (batch_size, src_len - key_padding_mask.size(1)),
                device=key_padding_mask.device,
            )
            new_key_padding_mask = torch.cat(
                [filler.float(), key_padding_mask.float()], dim=1
            )
        else:
            new_key_padding_mask = prev_key_padding_mask
        return new_key_padding_mask

    @torch.jit.export
    def reorder_incremental_state(
        self,
        incremental_state: Dict[str, Dict[str, Optional[Tensor]]],
        new_order: Tensor,
    ):
        """Reorder buffered internal state (for incremental generation)."""
        input_buffer = self._get_input_buffer(incremental_state)
        if input_buffer is not None:
            for k in input_buffer.keys():
                input_buffer_k = input_buffer[k]
                if input_buffer_k is not None:
                    if self.encoder_decoder_attention and input_buffer_k.size(
                        0
                    ) == new_order.size(0):
                        break
                    input_buffer[k] = input_buffer_k.index_select(0, new_order)
            incremental_state = self._set_input_buffer(incremental_state, input_buffer)
        return incremental_state

    def _get_input_buffer(
        self, incremental_state: Optional[Dict[str, Dict[str, Optional[Tensor]]]]
    ) -> Dict[str, Optional[Tensor]]:
        result = self.get_incremental_state(incremental_state, "attn_state")
        if result is not None:
            return result
        else:
            empty_result: Dict[str, Optional[Tensor]] = {}
            return empty_result

    def _set_input_buffer(
        self,
        incremental_state: Dict[str, Dict[str, Optional[Tensor]]],
        buffer: Dict[str, Optional[Tensor]],
    ):
        return self.set_incremental_state(incremental_state, "attn_state", buffer)

    def apply_sparse_mask(self, attn_weights, tgt_len: int, src_len: int, bsz: int):
        return attn_weights

    def upgrade_state_dict_named(self, state_dict, name):
        prefix = name + "." if name != "" else ""
        items_to_add = {}
        keys_to_remove = []
        for k in state_dict.keys():
            if k.endswith(prefix + "in_proj_weight"):
                # in_proj_weight used to be q + k + v with same dimensions
                dim = int(state_dict[k].shape[0] / 3)
                items_to_add[prefix + "q_proj.weight"] = state_dict[k][:dim]
                items_to_add[prefix + "k_proj.weight"] = state_dict[k][dim : 2 * dim]
                items_to_add[prefix + "v_proj.weight"] = state_dict[k][2 * dim :]

                keys_to_remove.append(k)

                k_bias = prefix + "in_proj_bias"
                if k_bias in state_dict.keys():
                    dim = int(state_dict[k].shape[0] / 3)
                    items_to_add[prefix + "q_proj.bias"] = state_dict[k_bias][:dim]
                    items_to_add[prefix + "k_proj.bias"] = state_dict[k_bias][
                        dim : 2 * dim
                    ]
                    items_to_add[prefix + "v_proj.bias"] = state_dict[k_bias][2 * dim :]

                    keys_to_remove.append(prefix + "in_proj_bias")

        for k in keys_to_remove:
            del state_dict[k]

        for key, value in items_to_add.items():
            state_dict[key] = value<|MERGE_RESOLUTION|>--- conflicted
+++ resolved
@@ -62,12 +62,8 @@
         mem_use_grad=True,
         mem_use_q=True,
         mem_use_k=False,
-<<<<<<< HEAD
-        use_mem_proj=False,
-=======
         attention_use_layer_norm=True,
         model_update_freq=1,
->>>>>>> d762566d
     ):
         # add
         self.index = index
@@ -135,7 +131,6 @@
         self.has_out = has_out
         self.mem_use_q = mem_use_q
         self.mem_use_k = mem_use_k
-        self.use_mem_proj = use_mem_proj
         
 
         if self.has_out:
@@ -151,13 +146,9 @@
         print(f"mem_use_grad {self.mem_use_grad}")
         print(f"mem_use_q {self.mem_use_q}")
         print(f"mem_use_k {self.mem_use_k}")
-<<<<<<< HEAD
-        print(f"use_mem_proj {self.use_mem_proj}")
-=======
         print(f"attention_use_layer_norm {self.attention_use_layer_norm}")
         print(f"num_heads {self.num_heads}")
         print(f"model_update_freq {self.model_update_freq}")
->>>>>>> d762566d
 
         self.reset_parameters()
 
